﻿Import-Module Psake

<<<<<<< HEAD
Write-Host "$PSScriptRoot\$($MyInvocation.InvocationName).extension.ps1"

# Include additional tasks in the build script

if(Test-Path "$PSScriptRoot\psake.tasks.ps1") {
    Include -fileNamePathToInclude "$PSScriptRoot\psake.tasks.ps1"
}

=======
>>>>>>> b0f5e76d
#region Validate Environment

Task doctor -description "Test dev environment" {
    
    Import-Module Pester

    Describe ".Net core framework installation" {

        # dotnet.exe is need for buildung and test execution. 
        # Without having dotnet.exe in path nothing will work

        It "dotnet cli is in path" {
            Get-Command dotnet.exe | Should Not Be $null
        }
        
        # Common problem is: Nuget.org is not accessible for package download. 
        # Nuget.Org provides a dummy package to llookup or download for test purposes

        $lookupUri = "https://www.nuget.org/api/v2/Packages(Id='NuGet.GalleryUptime',Version='1.0.0')"
        if($Env:HTTP_PROXY) {

            It "Nuget.Org is accessible for lookup through proxy http://$Env:HTTP_PROXY" {
                Invoke-RestMethod -Proxy "http://$Env:HTTP_PROXY" -Uri $lookupUri | Should Not Be $null
            } 

        } else {

            It "Nuget.Org is accessible for lookup through windows inet config" {
                Invoke-RestMethod -Uri $lookupUri | Should Not Be $null
            }
        }
    }

    Describe "Global project configuration" {
        
        It "Project root contains global.json" {
            $script:globalJsonExists = Test-Path $PSScriptRoot\global.json 
            $script:globalJsonExists | Should Be $true
        }
        
        $globalJsonContent = Get-Content $PSScriptRoot\global.json | ConvertFrom-Json

        It "global.json contains a sdk spec" {
   
            $globalJsonContent.sdk.version | Should Not Be $null
            $script:sdkVersion = $globalJsonContent.sdk.version
        }
        
        It "Subprojects from global.json $([string]::Join(",", $globalJsonContent.projects)) do exist" {
            $globalJsonContent.projects | ForEach-Object { Join-Path $PSScriptRoot $_ } | Test-Path | Should Be $true
        } 

        It "Required Framework is installed" {
            (Get-Command dotnet).Path | Split-Path -Parent | Join-Path -ChildPath "sdk\$script:sdkVersion" | Test-Path | Should Be $true
        } 
    }
}

#endregion

$script:dotnet = (Get-Command dotnet.exe).Path
$script:nuget = (Get-Command nuget.exe).Path

#region Define file sets

Task query_workspace -description "Collect infomation about the workspace structure which is useful for other build tasks"  {

    $script:projectItems = @{}
    $script:projectItems.all = @()

     if(Test-Path $PSScriptRoot\global.json) {
        
        # A global.json specfies which project belongs to the solution

        $globalJsonContent = Get-Content  -Path $PSScriptRoot\global.json -Raw | ConvertFrom-Json 
        $globalJsonContent.projects | ForEach-Object {
            
            # separate projects by its group name in global.json

            $projectSubDir = $_ 
            $script:projectItems.Add($projectSubDir,(Get-ChildItem -Path (Join-Path $PSScriptRoot $projectSubDir) -Include "project.json" -File -Recurse))
            $script:projectItems[$projectSubDir] | Select-Object -ExpandProperty FullName | ForEach-Object { Write-Host "found projects in $projectSubDir : $_" }
            $script:projectItems.all += $script:projectItems[$projectSubDir]
        } 

    } else {
        
        # without the global.json we guess (Visual Studio doesn't create a global.json and doesn't seperate the projects in 'src' and 'test')
        # Best guess is: test projects end with '.Test', all other projects are source projects. 
        $is_src_project  = { !($_.Directory.Name.ToLowerInvariant().EndsWith("test")) }
        $is_test_project = { $_.Directory.Name.ToLowerInvariant().EndsWith("test") }

        $script:projectItems.all = (Get-ChildItem -Path (Join-Path $PSScriptRoot $projectSubDir) -Include "project.json" -File -Recurse)
        $script:projectItems.src = $script:projectItems.all | Where-Object -FilterScript $is_src_project
        $script:projectItems.src | Select-Object -ExpandProperty FullName | ForEach-Object { Write-Host "found projects in "src" : $_" }
        $script:projectItems.test = $script:projectItems.all | Where-Object -FilterScript $is_test_project
        $script:projectItems.test | Select-Object -ExpandProperty FullName | ForEach-Object { Write-Host "found projects in "test" : $_" }

    }
}

#endregion 

#region Tasks for NuGet dependencies 

Task clean_dependencies -description "Remove nuget package cache from current users home" {
    
    # dotnet cli utility uses the users package cache only. 
    # a project local nuget cache can be enforced but is not necessary by default.
    # This differs from nuget.exe's behavior which uses by default project local packages directories
    # see also: https://docs.microsoft.com/de-de/dotnet/articles/core/tools/dotnet-restore

    Remove-Item (Join-Path $HOME .nuget\packages) -Force -Recurse -ErrorAction SilentlyContinue
}

Task build_dependencies -description "Restore nuget dependencies for all projects" {
    
    Push-Location $PSScriptRoot
    try {
        
        # Calling dot net restore in root directory should be enough. 
        & $script:dotnet restore

    } finally {
        Pop-Location
    }
}

Task query_dependencies -description "Print a list of all nuget dependencies. This is useful for OSS licence clearing" {
    
    # For Mainline clearing a complete set of nuget packages has to be retrieved.
    # These are taken from the 'dependencies' section of all src project.jsons
    # !! framework specific dependencies are not queried !!

    $nugetDependencies = $script:projectItems.src | Get-Content -Raw | ConvertFrom-Json | ForEach-Object {
        $_.dependencies.PSObject.Properties | ForEach-Object {
            if($_.Value -is [string]) {
                [pscustomobject]@{
                    Id = $_.Name
                    Version = $_.Value
                }
            } else {
                [pscustomobject]@{
                    Id = $_.Name
                    Version = $_.Value.Version
                }
            }
        }
    }
    $nugetDependencies | Group-Object Id | Select-Object Name,Group

} -depends query_workspace

#endregion

#region Tasks for .Net Assemblies

Task init_assemblies {
    
    # test results are stored in a separate directory
    if(Test-Path $PSScriptRoot\.testresults) {
        $script:testResultsDirectory = Get-Item -Path $PSScriptRoot\.testresults
    } else {   
        $script:testResultsDirectory = New-Item -Path $PSScriptRoot\.testresults -ItemType Directory
    }

}

Task clean_assemblies -description "Removes the assembles built by 'build_assembly' task" {
    
    $script:projectItems.all | ForEach-Object {

        # just remove the usual oputput directories instead of spefific files or file extensions.
        # This includes automatically assemblies, config files or other artefacts which are copied 
        # to the build directory

        Remove-Item -Path (Join-Path $_.Directory bin) -Recurse -ErrorAction SilentlyContinue
        Remove-Item -Path (Join-Path $_.Directory obj) -Recurse -ErrorAction SilentlyContinue
    }

} -depends query_workspace

Task build_assemblies -description "Compile all projects into .Net assemblies" {

    Push-Location $PSScriptRoot
    try {

        & $script:dotnet build "**\project.json"

    } finally {
        Pop-Location
    }
}

Task test_assemblies -description "Run the unit test under 'test'. Output is written to .testresults directory" {
    
    $script:test_assemblies_results = [System.Collections.ArrayList]::new()
    $script:projectItems.test | ForEach-Object {

        Push-Location $_.Directory
        try {
          
            $testResultFileName = Join-Path -Path $script:testResultsDirectory -ChildPath "$($_.Directory.BaseName).xml"
        
            # Check if nunit or xunit is used as a test runner. They use diffrent parameters
            # for test result file path specification
            
            $testProjectJsonContent = Get-Content -Path $_.FullName -Raw | ConvertFrom-Json
            if($testProjectJsonContent.testRunner -eq "xunit") {

                # the projects directory name is taken as the name of the test result file.
                &  $script:dotnet test -xml $testResultFileName

            } elseif($testProjectJsonContent.testRunner -eq "nunit") {

                # the projects directory name is taken as the name of the test result file.
                &  $script:dotnet test -result:$testResultFileName
            }
        
        } finally {
            Pop-Location
        }
    }

} -depends query_workspace,init_assemblies

Task report_test_assemblies -description "Retrieves a report of failed tests" {
    
    Get-ChildItem -Path $script:testResultsDirectory -Filter *.xml | ForEach-Object {
        
        $testResultContent = [xml](Get-Content $_.FullName)

        if((Select-Xml -Xml $testResultContent -XPath "//assembly")) {

            # must be xunit
            $failed = (Select-Xml -Xml $testResultContent -XPath "//test[@result != 'Pass']").Node | Select-Object Name,Result
            if(!$failed) {
                "No test failed: $($_.FullName)" | Write-Host -ForegroundColor Green
            } else {
                "Some tests failed: $($_.FullName)" | Write-Host -ForegroundColor Red
                $failed | Format-Table
            }

        } else { 
            
            # must be nunit
            $failed = (Select-Xml -Path $_.FullName -XPath "//test-case[@result != 'Passed']").Node | Select-Object Name,Result
            if(!$failed) {
                "No test failed: $($_.FullName)" | Write-Host -ForegroundColor Green
            } else {
                "Some tests failed: $($_.FullName)" | Write-Host -ForegroundColor Red
                $failed | Format-Table
            }
        }
    }        

} -depends query_workspace,init_assemblies

Task measure_assemblies -description "Run the benchmark projects under measure. Output is written to the .benchmark directory" {
    
    $script:projectItems.measure | ForEach-Object {

        Push-Location $_.Directory
        try {

            & $script:dotnet run

        } finally {
            Pop-Location
        }
    }

} -depends query_workspace

#endregion

#region Tasks for Nuget packages

Task init_packages {
 
    # nuget packages are stored in .packages. 
    # The directory is created if necessary

    if(Test-Path $PSScriptRoot\.packages) {
        $script:packageBuildDirectory = Get-Item -Path $PSScriptRoot\.packages
    } else {   
        $script:packageBuildDirectory = New-Item -Path $PSScriptRoot\.packages -ItemType Directory
    }
}

Task clean_packages -description "Removes nuget packages build directory" {
    
    Remove-Item $PSScriptRoot\.packages -Recurse -Force -ErrorAction SilentlyContinue
}

Task build_packages -description "Create nuget packages from all projects having packOptions defined" {
    
    $script:projectItems.src | ForEach-Object {

        Push-Location $_.Directory 
        try {
            $projectJsonContent = Get-Content -Path $_.FullName -Raw | ConvertFrom-Json

            if($projectJsonContent.packOptions -ne $null) {
                
                & $script:dotnet pack -c "Release" -o $script:packageBuildDirectory

            } else {
                "Skipping project $($_.Fullname). No packOptions defined." | Write-Host -ForegroundColor DarkYellow
            }
            
        } finally {
            Pop-Location
        }
    }

} -depends query_workspace,init_packages,clean_packages

Task publish_packages -description "Makes the packages known to the used package source" {
    
    # Publishing a package requires the nuget.exe. 
    # Credentials/api key of the package feed ist url are taken from the efective Nuget.Config

    Push-Location $script:packageBuildDirectory
    try {
        
        Get-ChildItem *.nupkg -Exclude *.symbols.nupkg | ForEach-Object {
            
            "Publishing: $($_.FullName)" | Write-Host    
            & $script:nuget push $_.FullName
        }

    } finally {
        Pop-Location
    }

} -depends query_workspace,init_packages

Task report_nugetConfig -description "Extracts some config values from the effective Nuget config" {
    
    "Nuget.Config Path: $env:APPDATA\nuget\NuGet.config" | Write-Host
    "Default NuGet Push Source: $(& $script:nuget config defaultPushSource)" | Write-Host
    "Known Api Keys:" | Write-Host
    $nugetConfigContentXml = [xml](Get-Content -Path $env:APPDATA\nuget\NuGet.config)
    $nugetConfigContentXml.configuration.apikeys.add | Format-Table -AutoSize
}

#endregion

#region Tasks for coverage reporting

Task init_coverage {

    # coverage information is stoired i n .coverage.
    # he directoyr is created if necessary

    if(Test-Path $PSScriptRoot\.coverage) {
        $script:coverageResultsDirectory = Get-Item -Path $PSScriptRoot\.coverage
    } else {   
        $script:coverageResultsDirectory = New-Item -Path $PSScriptRoot\.coverage -ItemType Directory
    }

    # Get Opencover
    & $script:nuget install OpenCover -Output $script:coverageResultsDirectory
    
    # Get hold on the OpenCover executable
    $script:openCoverConsole = Get-ChildItem -Path $script:coverageResultsDirectory -Filter OpenCover.Console.Exe -Recurse | Select-Object -ExpandProperty FullName

    # Get ReportGenerator
    & $script:nuget install ReportGenerator -Output $script:coverageResultsDirectory

    # Get Hold on ReportGerenator executable
    $script:reportGenerator = Get-ChildItem -Path $script:coverageResultsDirectory -Filter ReportGenerator.Exe -Recurse | Select-Object -ExpandProperty FullName
}

Task clean_coverage {
    
    Remove-Item -Path $PSScriptRoot\.coverage\* -Include @("*.xml","*.htm","*.png","*.css","*.js") -ErrorAction SilentlyContinue
}

Task build_coverage -description "Run the unit test under 'test' to measure the tests coverage. Output is written to .coverage directory" {

    # Run test projects with openCover and collect result separted by project in an XML file.
    $filterAssemblies = "-[xunit.*]*"
    $script:projectItems.test | ForEach-Object {
        $projectDirectory = $_.Directory
        Get-ChildItem "$($_.Directory.FullName)\bin\Debug\netcoreapp1.*\$($_.Directory.BaseName).Dll" -Recurse | ForEach-Object {
            "test assembly: $_" | Write-Host
            & $script:openCoverConsole -oldStyle -target:$script:dotnet -targetdir:$($projectDirectory.FullName) -targetargs:test -register:user -output:$script:coverageResultsDirectory\$($_.BaseName).xml
            # -filter:$filterAssemblies
        }
    }

} -depends query_workspace,init_coverage,clean_coverage

Task report_coverage -description "Creates a report of the collected coverage data" {

    
    # Generate a report for avery coverage file found
    & $script:reportGenerator -targetdir:$script:coverageResultsDirectory -reports:([string]::Join(";",(Get-ChildItem -Path $script:coverageResultsDirectory -Filter *.xml | Select-Object -ExpandProperty FullName)))

    # Start b rowser woth coverage result 
    ii $script:coverageResultsDirectory\index.htm

} -depends query_workspace,init_coverage

#endregion

Task update_self {
    # Update this script directly from github
    Invoke-RestMethod https://raw.githubusercontent.com/wgross/PSake.NetCore/master/libs_and_tests.ps1 -OutFile $PSScriptRoot\default.ps1
}

#
# The default build pipeline
#

Task clean -description "The project tree is clean: all artifacts created by the development tool chain are removed"  -depends clean_assemblies,clean_packages,clean_coverage
Task restore -description "External dependencies are restored.The project is ready to be built." -depends build_dependencies
Task build -description "The project is built: all artifacts created by the development tool chain are created" -depends restore,build_assemblies
Task test -description "The project is tested: all automated tests of the project are run" -depends build,test_assemblies,report_test_assemblies
Task pack -description "All nuget packages are built" -depends build_packages
Task default -depends clean,restore,build,test,pack

#
# Additional build targets
# 

Task publish -description "All artefacts are published to their destinations" -depends publish_packages
Task report -description "Calls all reports" -depends report_test_assemblies
Task coverage -description "Starts a  coverage analysys of the workspace" -depends build_coverage,report_coverage
Task measure -description "The project is measured: all benchmarks are running" -depends build_assemblies,measure_assemblies
<|MERGE_RESOLUTION|>--- conflicted
+++ resolved
@@ -1,7 +1,5 @@
 ﻿Import-Module Psake
 
-<<<<<<< HEAD
-Write-Host "$PSScriptRoot\$($MyInvocation.InvocationName).extension.ps1"
 
 # Include additional tasks in the build script
 
@@ -9,8 +7,6 @@
     Include -fileNamePathToInclude "$PSScriptRoot\psake.tasks.ps1"
 }
 
-=======
->>>>>>> b0f5e76d
 #region Validate Environment
 
 Task doctor -description "Test dev environment" {
